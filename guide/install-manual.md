--- conflicted
+++ resolved
@@ -81,31 +81,6 @@
 Moonfire NVR can be run as a systemd service. Create
 `/etc/systemd/system/moonfire-nvr.service`:
 
-<<<<<<< HEAD
-    [Unit]
-    Description=Moonfire NVR
-    After=network-online.target
-
-    [Service]
-    ExecStart=/usr/local/bin/moonfire-nvr run \
-        --db-dir=/var/lib/moonfire-nvr/db \
-        --http-addr=0.0.0.0:8080 \
-        --allow-unauthenticated-permissions='view_video: true'
-    Environment=TZ=:/etc/localtime
-    Environment=MOONFIRE_FORMAT=google-systemd
-    Environment=MOONFIRE_LOG=info
-    Environment=RUST_BACKTRACE=1
-    Type=simple
-    User=moonfire-nvr
-    Nice=-20
-    Restart=on-abnormal
-    CPUAccounting=true
-    MemoryAccounting=true
-    BlockIOAccounting=true
-
-    [Install]
-    WantedBy=multi-user.target
-=======
 ```
 [Unit]
 Description=Moonfire NVR
@@ -114,7 +89,8 @@
 [Service]
 ExecStart=/usr/local/bin/moonfire-nvr run \
     --db-dir=/var/lib/moonfire-nvr/db \
-    --http-addr=0.0.0.0:8080
+    --http-addr=0.0.0.0:8080 \
+    --allow-unauthenticated-permissions='view_video: true'
 Environment=TZ=:/etc/localtime
 Environment=MOONFIRE_FORMAT=google-systemd
 Environment=MOONFIRE_LOG=info
@@ -130,7 +106,6 @@
 [Install]
 WantedBy=multi-user.target
 ```
->>>>>>> 1c904b92
 
 Note that the HTTP port currently has no authentication, encryption, or
 logging; it should not be directly exposed to the Internet.
